--- conflicted
+++ resolved
@@ -247,17 +247,11 @@
                         .default(.preferNotToState)
                     }
                     public static let options: AccountKeyOptions = .default
-<<<<<<< HEAD
-                    public struct DataDisplay: DataDisplayView {
-                        private let value: Value
-
-=======
                     public struct DataDisplay: SetupDisplayView {
                         public typealias Value = GenderIdentity
             
                         private let value: Value?
             
->>>>>>> bcb01326
                         public var body: some View {
                             if let value {
                                 TestDisplayUI(value)
@@ -335,15 +329,10 @@
                         .default(.preferNotToState)
                     }
                     static let options: AccountKeyOptions = .default
-<<<<<<< HEAD
-                    struct DataDisplay: DataDisplayView {
-                        private let value: Value
-=======
                     struct DataDisplay: SetupDisplayView {
                         typealias Value = GenderIdentity
             
                         private let value: Value?
->>>>>>> bcb01326
             
                         var body: some View {
                             if let value {
