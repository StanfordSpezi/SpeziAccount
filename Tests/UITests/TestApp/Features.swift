--- conflicted
+++ resolved
@@ -23,10 +23,7 @@
     case allRequired
     case allRequiredWithBio
     case keysWithOptions
-<<<<<<< HEAD
-=======
     case withSetupView
->>>>>>> bcb01326
 }
 
 enum DefaultCredentials: String, ExpressibleByArgument {
