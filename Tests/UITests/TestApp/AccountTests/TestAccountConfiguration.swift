--- conflicted
+++ resolved
@@ -12,8 +12,7 @@
 import SpeziAccount
 
 
-<<<<<<< HEAD
-final class TestAccountConfiguration<ComponentStandard: Standard>: Component {
+final class TestAccountConfiguration: Component {
     @Provide var usernameAccountService: any AccountService
     @Provide var emailAccountService: any AccountService
 
@@ -21,29 +20,5 @@
         // TODO we need to somehow tests the different views right?
         self.usernameAccountService = TestUsernamePasswordAccountService()
         self.emailAccountService = TestEmailPasswordAccountService()
-=======
-final class TestAccountConfiguration: Component, ObservableObjectProvider {
-    private let account: Account
-    private let user: User
-    
-    
-    var observableObjects: [any ObservableObject] {
-        [
-            account,
-            user
-        ]
-    }
-    
-    
-    init(emptyAccountServices: Bool = false) {
-        self.user = User()
-        let accountServices: [any AccountService] = emptyAccountServices
-            ? []
-            : [
-                MockUsernamePasswordAccountService(user: user),
-                MockEmailPasswordAccountService(user: user)
-            ]
-        self.account = Account(accountServices: accountServices)
->>>>>>> 58289322
     }
 }