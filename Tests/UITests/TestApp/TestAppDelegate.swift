--- conflicted
+++ resolved
@@ -81,14 +81,11 @@
                 .supports(\.displayOnlyOption),
                 .manual(\.mutableOnlyOption)
             ]
-<<<<<<< HEAD
-=======
         case .withSetupView:
             return [
                 .requires(\.userId),
                 .supports(\.setupDisplayOnly)
             ]
->>>>>>> bcb01326
         }
     }
 
