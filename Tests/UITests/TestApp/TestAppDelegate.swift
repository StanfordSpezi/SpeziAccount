--- conflicted
+++ resolved
@@ -11,17 +11,12 @@
 
 class TestAppDelegate: SpeziAppDelegate {
     override var configuration: Configuration {
-<<<<<<< HEAD
-        Configuration(standard: TestAppStandard()) {
+        Configuration {
             AccountConfiguration {
                 // TODO FeatureFlags.emptyAccountServices
                 // TODO test supplying account services!
             }
             TestAccountConfiguration()
-=======
-        Configuration {
-            TestAccountConfiguration(emptyAccountServices: FeatureFlags.emptyAccountServices)
->>>>>>> 58289322
         }
     }
 }