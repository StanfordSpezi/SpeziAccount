//
// This source file is part of the Spezi open-source project
//
// SPDX-FileCopyrightText: 2023 Stanford University and the project authors (see CONTRIBUTORS.md)
//
// SPDX-License-Identifier: MIT
//

import XCTest


enum ServiceType: String { // swiftlint:disable:this file_types_order
    case mail
    case both
    case withIdentityProvider
    case empty
}


enum Config: String {
    case `default`
    case allRequired
    case allRequiredWithBio
    case keysWithOptions
<<<<<<< HEAD
=======
    case withSetupView
>>>>>>> bcb01326
}

enum DefaultCredentials: String {
    case disabled
    case create
    case createAndSignIn
}


extension XCUIApplication {
    func launch(
        serviceType: ServiceType = .mail,
        config: Config = .default,
        credentials: DefaultCredentials? = nil,
        accountRequired: Bool = false,
        noName: Bool = false,
        includeInvitationCode: Bool = false, // swiftlint:disable:this function_default_parameter_at_end
        flags: String...
    ) {
        launchArguments = ["--service-type", serviceType.rawValue, "--configuration-type", config.rawValue]
        launchArguments += credentials.map { ["--credentials", $0.rawValue] } ?? []
        launchArguments += (accountRequired ? ["--account-required-modifier"] : [])
        launchArguments += (noName ? ["--no-name"] : [])
        launchArguments += (includeInvitationCode ? ["--include-invitation-code"] : [])
        launchArguments += flags
        launch()
    }

    func openAccountOverview(timeout: TimeInterval = 2.0) {
        XCTAssertTrue(buttons["Account Overview"].waitForExistence(timeout: timeout))
        buttons["Account Overview"].tap()

        XCTAssertTrue(navigationBars.staticTexts["Account Overview"].waitForExistence(timeout: 2.0))
    }

    func openAccountSetup(timeout: TimeInterval = 1.0) {
        XCTAssertTrue(buttons["Account Setup"].waitForExistence(timeout: timeout))
        buttons["Account Setup"].tap()

        XCTAssertTrue(staticTexts["Your Account"].waitForExistence(timeout: 2.0))
    }
}<|MERGE_RESOLUTION|>--- conflicted
+++ resolved
@@ -22,10 +22,7 @@
     case allRequired
     case allRequiredWithBio
     case keysWithOptions
-<<<<<<< HEAD
-=======
     case withSetupView
->>>>>>> bcb01326
 }
 
 enum DefaultCredentials: String {
