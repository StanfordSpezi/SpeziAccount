<?xml version="1.0" encoding="UTF-8"?>
<Scheme
   LastUpgradeVersion = "1610"
   version = "1.7">
   <BuildAction
      parallelizeBuildables = "YES"
      buildImplicitDependencies = "YES">
      <BuildActionEntries>
         <BuildActionEntry
            buildForTesting = "YES"
            buildForRunning = "YES"
            buildForProfiling = "YES"
            buildForArchiving = "YES"
            buildForAnalyzing = "YES">
            <BuildableReference
               BuildableIdentifier = "primary"
               BlueprintIdentifier = "2F6D139128F5F384007C25D6"
               BuildableName = "TestApp.app"
               BlueprintName = "TestApp"
               ReferencedContainer = "container:UITests.xcodeproj">
            </BuildableReference>
         </BuildActionEntry>
         <BuildActionEntry
            buildForTesting = "YES"
            buildForRunning = "YES"
            buildForProfiling = "YES"
            buildForArchiving = "YES"
            buildForAnalyzing = "YES">
            <BuildableReference
               BuildableIdentifier = "primary"
               BlueprintIdentifier = "SpeziAccount"
               BuildableName = "SpeziAccount"
               BlueprintName = "SpeziAccount"
               ReferencedContainer = "container:../..">
            </BuildableReference>
         </BuildActionEntry>
      </BuildActionEntries>
   </BuildAction>
   <TestAction
      buildConfiguration = "Test"
      selectedDebuggerIdentifier = "Xcode.DebuggerFoundation.Debugger.LLDB"
      selectedLauncherIdentifier = "Xcode.DebuggerFoundation.Launcher.LLDB"
      shouldUseLaunchSchemeArgsEnv = "YES">
      <TestPlans>
         <TestPlanReference
            reference = "container:TestApp.xctestplan"
            default = "YES">
         </TestPlanReference>
      </TestPlans>
   </TestAction>
   <LaunchAction
      buildConfiguration = "Debug"
      selectedDebuggerIdentifier = "Xcode.DebuggerFoundation.Debugger.LLDB"
      selectedLauncherIdentifier = "Xcode.DebuggerFoundation.Launcher.LLDB"
      launchStyle = "0"
      useCustomWorkingDirectory = "NO"
      ignoresPersistentStateOnLaunch = "NO"
      debugDocumentVersioning = "YES"
      debugServiceExtension = "internal"
      allowLocationSimulation = "YES">
      <BuildableProductRunnable
         runnableDebuggingMode = "0">
         <BuildableReference
            BuildableIdentifier = "primary"
            BlueprintIdentifier = "2F6D139128F5F384007C25D6"
            BuildableName = "TestApp.app"
            BlueprintName = "TestApp"
            ReferencedContainer = "container:UITests.xcodeproj">
         </BuildableReference>
      </BuildableProductRunnable>
      <CommandLineArguments>
         <CommandLineArgument
            argument = "--service-type"
            isEnabled = "YES">
         </CommandLineArgument>
         <CommandLineArgument
            argument = "both"
            isEnabled = "YES">
         </CommandLineArgument>
         <CommandLineArgument
            argument = "--configuration-type"
            isEnabled = "NO">
         </CommandLineArgument>
         <CommandLineArgument
            argument = "keysWithOptions"
            isEnabled = "NO">
         </CommandLineArgument>
         <CommandLineArgument
<<<<<<< HEAD
=======
            argument = "withSetupView"
            isEnabled = "NO">
         </CommandLineArgument>
         <CommandLineArgument
>>>>>>> bcb01326
            argument = "allRequired"
            isEnabled = "NO">
         </CommandLineArgument>
         <CommandLineArgument
            argument = "allRequiredWithBio"
            isEnabled = "NO">
         </CommandLineArgument>
         <CommandLineArgument
            argument = "--credentials"
            isEnabled = "YES">
         </CommandLineArgument>
         <CommandLineArgument
            argument = "createAndSignIn"
            isEnabled = "YES">
         </CommandLineArgument>
         <CommandLineArgument
            argument = "--include-invitation-code"
            isEnabled = "YES">
         </CommandLineArgument>
      </CommandLineArguments>
      <LocationScenarioReference
         identifier = "com.apple.dt.IDEFoundation.CurrentLocationScenarioIdentifier"
         referenceType = "1">
      </LocationScenarioReference>
   </LaunchAction>
   <ProfileAction
      buildConfiguration = "Release"
      shouldUseLaunchSchemeArgsEnv = "YES"
      savedToolIdentifier = ""
      useCustomWorkingDirectory = "NO"
      debugDocumentVersioning = "YES">
      <MacroExpansion>
         <BuildableReference
            BuildableIdentifier = "primary"
            BlueprintIdentifier = "2F6D139128F5F384007C25D6"
            BuildableName = "TestApp.app"
            BlueprintName = "TestApp"
            ReferencedContainer = "container:UITests.xcodeproj">
         </BuildableReference>
      </MacroExpansion>
   </ProfileAction>
   <AnalyzeAction
      buildConfiguration = "Debug">
   </AnalyzeAction>
   <ArchiveAction
      buildConfiguration = "Release"
      revealArchiveInOrganizer = "YES">
   </ArchiveAction>
</Scheme><|MERGE_RESOLUTION|>--- conflicted
+++ resolved
@@ -86,13 +86,10 @@
             isEnabled = "NO">
          </CommandLineArgument>
          <CommandLineArgument
-<<<<<<< HEAD
-=======
             argument = "withSetupView"
             isEnabled = "NO">
          </CommandLineArgument>
          <CommandLineArgument
->>>>>>> bcb01326
             argument = "allRequired"
             isEnabled = "NO">
          </CommandLineArgument>
