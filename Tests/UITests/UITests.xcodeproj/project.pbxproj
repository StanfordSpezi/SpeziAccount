// !$*UTF8*$!
{
	archiveVersion = 1;
	classes = {
	};
	objectVersion = 56;
	objects = {

/* Begin PBXBuildFile section */
		2F027C8629D6C2AD00234098 /* AccountTestsView.swift in Sources */ = {isa = PBXBuildFile; fileRef = 2F027C7B29D6C29B00234098 /* AccountTestsView.swift */; };
		2F027C8729D6C2AD00234098 /* TestAccountConfiguration.swift in Sources */ = {isa = PBXBuildFile; fileRef = 2F027C7E29D6C29B00234098 /* TestAccountConfiguration.swift */; };
		2F027C8829D6C2AD00234098 /* MockAccountServiceError.swift in Sources */ = {isa = PBXBuildFile; fileRef = 2F027C7A29D6C29B00234098 /* MockAccountServiceError.swift */; };
		2F027C8929D6C2AD00234098 /* UserStorage.swift in Sources */ = {isa = PBXBuildFile; fileRef = 2F027C7F29D6C29B00234098 /* UserStorage.swift */; };
		2F027C8A29D6C2AD00234098 /* TestEmailPasswordAccountService.swift in Sources */ = {isa = PBXBuildFile; fileRef = 2F027C7C29D6C29B00234098 /* TestEmailPasswordAccountService.swift */; };
		2F027C8B29D6C2AD00234098 /* TestUsernamePasswordAccountService.swift in Sources */ = {isa = PBXBuildFile; fileRef = 2F027C7D29D6C29B00234098 /* TestUsernamePasswordAccountService.swift */; };
		2F027C8F29D6C2CD00234098 /* AccountLoginTests.swift in Sources */ = {isa = PBXBuildFile; fileRef = 2F027C8C29D6C2CC00234098 /* AccountLoginTests.swift */; };
		2F027C9029D6C2CD00234098 /* AccountResetPasswordTests.swift in Sources */ = {isa = PBXBuildFile; fileRef = 2F027C8D29D6C2CC00234098 /* AccountResetPasswordTests.swift */; };
		2F027C9129D6C2CD00234098 /* AccountSignUpTests.swift in Sources */ = {isa = PBXBuildFile; fileRef = 2F027C8E29D6C2CD00234098 /* AccountSignUpTests.swift */; };
		2F027C9529D6C63100234098 /* TestAppDelegate.swift in Sources */ = {isa = PBXBuildFile; fileRef = 2F027C9429D6C63100234098 /* TestAppDelegate.swift */; };
		2F027C9B29D6C91E00234098 /* XCTestExtensions in Frameworks */ = {isa = PBXBuildFile; productRef = 2F027C9A29D6C91E00234098 /* XCTestExtensions */; };
		2F027C9D29D6CA1100234098 /* XCUIApplication+TestPrimaryButton.swift in Sources */ = {isa = PBXBuildFile; fileRef = 2F027C9C29D6CA1100234098 /* XCUIApplication+TestPrimaryButton.swift */; };
		2F6D139A28F5F386007C25D6 /* Assets.xcassets in Resources */ = {isa = PBXBuildFile; fileRef = 2F6D139928F5F386007C25D6 /* Assets.xcassets */; };
		2FA7382C290ADFAA007ACEB9 /* TestApp.swift in Sources */ = {isa = PBXBuildFile; fileRef = 2FA7382B290ADFAA007ACEB9 /* TestApp.swift */; };
		2FAD38C02A455FC200E79ED1 /* SpeziAccount in Frameworks */ = {isa = PBXBuildFile; productRef = 2FAD38BF2A455FC200E79ED1 /* SpeziAccount */; };
		A9EE7D282A3357D900C2B9A9 /* EmptyAccountServicesTests.swift in Sources */ = {isa = PBXBuildFile; fileRef = A9EE7D272A3357D900C2B9A9 /* EmptyAccountServicesTests.swift */; };
		A9EE7D2A2A3359E800C2B9A9 /* FeatureFlags.swift in Sources */ = {isa = PBXBuildFile; fileRef = A9EE7D292A3359E800C2B9A9 /* FeatureFlags.swift */; };
/* End PBXBuildFile section */

/* Begin PBXContainerItemProxy section */
		2F6D13AD28F5F386007C25D6 /* PBXContainerItemProxy */ = {
			isa = PBXContainerItemProxy;
			containerPortal = 2F6D138A28F5F384007C25D6 /* Project object */;
			proxyType = 1;
			remoteGlobalIDString = 2F6D139128F5F384007C25D6;
			remoteInfo = Example;
		};
/* End PBXContainerItemProxy section */

/* Begin PBXFileReference section */
		2F027C7A29D6C29B00234098 /* MockAccountServiceError.swift */ = {isa = PBXFileReference; fileEncoding = 4; lastKnownFileType = sourcecode.swift; path = MockAccountServiceError.swift; sourceTree = "<group>"; };
		2F027C7B29D6C29B00234098 /* AccountTestsView.swift */ = {isa = PBXFileReference; fileEncoding = 4; lastKnownFileType = sourcecode.swift; path = AccountTestsView.swift; sourceTree = "<group>"; };
		2F027C7C29D6C29B00234098 /* TestEmailPasswordAccountService.swift */ = {isa = PBXFileReference; fileEncoding = 4; lastKnownFileType = sourcecode.swift; path = TestEmailPasswordAccountService.swift; sourceTree = "<group>"; };
		2F027C7D29D6C29B00234098 /* TestUsernamePasswordAccountService.swift */ = {isa = PBXFileReference; fileEncoding = 4; lastKnownFileType = sourcecode.swift; path = TestUsernamePasswordAccountService.swift; sourceTree = "<group>"; };
		2F027C7E29D6C29B00234098 /* TestAccountConfiguration.swift */ = {isa = PBXFileReference; fileEncoding = 4; lastKnownFileType = sourcecode.swift; path = TestAccountConfiguration.swift; sourceTree = "<group>"; };
		2F027C7F29D6C29B00234098 /* UserStorage.swift */ = {isa = PBXFileReference; fileEncoding = 4; lastKnownFileType = sourcecode.swift; path = UserStorage.swift; sourceTree = "<group>"; };
		2F027C8C29D6C2CC00234098 /* AccountLoginTests.swift */ = {isa = PBXFileReference; fileEncoding = 4; lastKnownFileType = sourcecode.swift; path = AccountLoginTests.swift; sourceTree = "<group>"; };
		2F027C8D29D6C2CC00234098 /* AccountResetPasswordTests.swift */ = {isa = PBXFileReference; fileEncoding = 4; lastKnownFileType = sourcecode.swift; path = AccountResetPasswordTests.swift; sourceTree = "<group>"; };
		2F027C8E29D6C2CD00234098 /* AccountSignUpTests.swift */ = {isa = PBXFileReference; fileEncoding = 4; lastKnownFileType = sourcecode.swift; path = AccountSignUpTests.swift; sourceTree = "<group>"; };
		2F027C9429D6C63100234098 /* TestAppDelegate.swift */ = {isa = PBXFileReference; lastKnownFileType = sourcecode.swift; path = TestAppDelegate.swift; sourceTree = "<group>"; };
		2F027C9729D6C6DB00234098 /* TestAppStandard.swift */ = {isa = PBXFileReference; lastKnownFileType = sourcecode.swift; path = TestAppStandard.swift; sourceTree = "<group>"; };
		2F027C9C29D6CA1100234098 /* XCUIApplication+TestPrimaryButton.swift */ = {isa = PBXFileReference; fileEncoding = 4; lastKnownFileType = sourcecode.swift; path = "XCUIApplication+TestPrimaryButton.swift"; sourceTree = "<group>"; };
		2F6D139228F5F384007C25D6 /* TestApp.app */ = {isa = PBXFileReference; explicitFileType = wrapper.application; includeInIndex = 0; path = TestApp.app; sourceTree = BUILT_PRODUCTS_DIR; };
		2F6D139928F5F386007C25D6 /* Assets.xcassets */ = {isa = PBXFileReference; lastKnownFileType = folder.assetcatalog; path = Assets.xcassets; sourceTree = "<group>"; };
		2F6D13AC28F5F386007C25D6 /* TestAppUITests.xctest */ = {isa = PBXFileReference; explicitFileType = wrapper.cfbundle; includeInIndex = 0; path = TestAppUITests.xctest; sourceTree = BUILT_PRODUCTS_DIR; };
		2FA7382B290ADFAA007ACEB9 /* TestApp.swift */ = {isa = PBXFileReference; fileEncoding = 4; lastKnownFileType = sourcecode.swift; path = TestApp.swift; sourceTree = "<group>"; };
		2FAD38BE2A455F7D00E79ED1 /* SpeziAccount */ = {isa = PBXFileReference; lastKnownFileType = wrapper; name = SpeziAccount; path = ../..; sourceTree = "<group>"; };
		2FB0758A299DDB9000C0B37F /* TestApp.xctestplan */ = {isa = PBXFileReference; lastKnownFileType = text; path = TestApp.xctestplan; sourceTree = "<group>"; };
		A9EE7D272A3357D900C2B9A9 /* EmptyAccountServicesTests.swift */ = {isa = PBXFileReference; fileEncoding = 4; lastKnownFileType = sourcecode.swift; path = EmptyAccountServicesTests.swift; sourceTree = "<group>"; };
		A9EE7D292A3359E800C2B9A9 /* FeatureFlags.swift */ = {isa = PBXFileReference; lastKnownFileType = sourcecode.swift; path = FeatureFlags.swift; sourceTree = "<group>"; };
/* End PBXFileReference section */

/* Begin PBXFrameworksBuildPhase section */
		2F6D138F28F5F384007C25D6 /* Frameworks */ = {
			isa = PBXFrameworksBuildPhase;
			buildActionMask = 2147483647;
			files = (
				2FAD38C02A455FC200E79ED1 /* SpeziAccount in Frameworks */,
			);
			runOnlyForDeploymentPostprocessing = 0;
		};
		2F6D13A928F5F386007C25D6 /* Frameworks */ = {
			isa = PBXFrameworksBuildPhase;
			buildActionMask = 2147483647;
			files = (
				2F027C9B29D6C91E00234098 /* XCTestExtensions in Frameworks */,
			);
			runOnlyForDeploymentPostprocessing = 0;
		};
/* End PBXFrameworksBuildPhase section */

/* Begin PBXGroup section */
		2F027C9629D6C63300234098 /* AccountTests */ = {
			isa = PBXGroup;
			children = (
				2F027C7B29D6C29B00234098 /* AccountTestsView.swift */,
				2F027C7A29D6C29B00234098 /* MockAccountServiceError.swift */,
				2F027C7C29D6C29B00234098 /* TestEmailPasswordAccountService.swift */,
				2F027C7D29D6C29B00234098 /* TestUsernamePasswordAccountService.swift */,
				2F027C7E29D6C29B00234098 /* TestAccountConfiguration.swift */,
				2F027C7F29D6C29B00234098 /* UserStorage.swift */,
			);
			path = AccountTests;
			sourceTree = "<group>";
		};
		2F6D138928F5F384007C25D6 = {
			isa = PBXGroup;
			children = (
				2FB0758A299DDB9000C0B37F /* TestApp.xctestplan */,
				2FAD38BE2A455F7D00E79ED1 /* SpeziAccount */,
				2F6D139428F5F384007C25D6 /* TestApp */,
				2F6D13AF28F5F386007C25D6 /* TestAppUITests */,
				2F6D139328F5F384007C25D6 /* Products */,
				2F6D13C228F5F3BE007C25D6 /* Frameworks */,
			);
			sourceTree = "<group>";
		};
		2F6D139328F5F384007C25D6 /* Products */ = {
			isa = PBXGroup;
			children = (
				2F6D139228F5F384007C25D6 /* TestApp.app */,
				2F6D13AC28F5F386007C25D6 /* TestAppUITests.xctest */,
			);
			name = Products;
			sourceTree = "<group>";
		};
		2F6D139428F5F384007C25D6 /* TestApp */ = {
			isa = PBXGroup;
			children = (
				2F027C9629D6C63300234098 /* AccountTests */,
				A9EE7D292A3359E800C2B9A9 /* FeatureFlags.swift */,
				2FA7382B290ADFAA007ACEB9 /* TestApp.swift */,
				2F027C9429D6C63100234098 /* TestAppDelegate.swift */,
				2F027C9729D6C6DB00234098 /* TestAppStandard.swift */,
				2F6D139928F5F386007C25D6 /* Assets.xcassets */,
			);
			path = TestApp;
			sourceTree = "<group>";
		};
		2F6D13AF28F5F386007C25D6 /* TestAppUITests */ = {
			isa = PBXGroup;
			children = (
				2F027C9C29D6CA1100234098 /* XCUIApplication+TestPrimaryButton.swift */,
				2F027C8C29D6C2CC00234098 /* AccountLoginTests.swift */,
				2F027C8D29D6C2CC00234098 /* AccountResetPasswordTests.swift */,
				A9EE7D272A3357D900C2B9A9 /* EmptyAccountServicesTests.swift */,
				2F027C8E29D6C2CD00234098 /* AccountSignUpTests.swift */,
			);
			path = TestAppUITests;
			sourceTree = "<group>";
		};
		2F6D13C228F5F3BE007C25D6 /* Frameworks */ = {
			isa = PBXGroup;
			children = (
			);
			name = Frameworks;
			sourceTree = "<group>";
		};
/* End PBXGroup section */

/* Begin PBXNativeTarget section */
		2F6D139128F5F384007C25D6 /* TestApp */ = {
			isa = PBXNativeTarget;
			buildConfigurationList = 2F6D13B628F5F386007C25D6 /* Build configuration list for PBXNativeTarget "TestApp" */;
			buildPhases = (
				2F6D138E28F5F384007C25D6 /* Sources */,
				2F6D138F28F5F384007C25D6 /* Frameworks */,
				2F6D139028F5F384007C25D6 /* Resources */,
			);
			buildRules = (
			);
			dependencies = (
			);
			name = TestApp;
			packageProductDependencies = (
				2FAD38BF2A455FC200E79ED1 /* SpeziAccount */,
			);
			productName = Example;
			productReference = 2F6D139228F5F384007C25D6 /* TestApp.app */;
			productType = "com.apple.product-type.application";
		};
		2F6D13AB28F5F386007C25D6 /* TestAppUITests */ = {
			isa = PBXNativeTarget;
			buildConfigurationList = 2F6D13BC28F5F386007C25D6 /* Build configuration list for PBXNativeTarget "TestAppUITests" */;
			buildPhases = (
				2F6D13A828F5F386007C25D6 /* Sources */,
				2F6D13A928F5F386007C25D6 /* Frameworks */,
				2F6D13AA28F5F386007C25D6 /* Resources */,
			);
			buildRules = (
			);
			dependencies = (
				2F6D13AE28F5F386007C25D6 /* PBXTargetDependency */,
			);
			name = TestAppUITests;
			packageProductDependencies = (
				2F027C9A29D6C91E00234098 /* XCTestExtensions */,
			);
			productName = ExampleUITests;
			productReference = 2F6D13AC28F5F386007C25D6 /* TestAppUITests.xctest */;
			productType = "com.apple.product-type.bundle.ui-testing";
		};
/* End PBXNativeTarget section */

/* Begin PBXProject section */
		2F6D138A28F5F384007C25D6 /* Project object */ = {
			isa = PBXProject;
			attributes = {
				BuildIndependentTargetsInParallel = 1;
				LastSwiftUpdateCheck = 1410;
				LastUpgradeCheck = 1410;
				TargetAttributes = {
					2F6D139128F5F384007C25D6 = {
						CreatedOnToolsVersion = 14.1;
					};
					2F6D13AB28F5F386007C25D6 = {
						CreatedOnToolsVersion = 14.1;
						LastSwiftMigration = 1430;
						TestTargetID = 2F6D139128F5F384007C25D6;
					};
				};
			};
			buildConfigurationList = 2F6D138D28F5F384007C25D6 /* Build configuration list for PBXProject "UITests" */;
			compatibilityVersion = "Xcode 14.0";
			developmentRegion = en;
			hasScannedForEncodings = 0;
			knownRegions = (
				en,
				Base,
			);
			mainGroup = 2F6D138928F5F384007C25D6;
			packageReferences = (
				2F027C9929D6C91D00234098 /* XCRemoteSwiftPackageReference "XCTestExtensions" */,
			);
			productRefGroup = 2F6D139328F5F384007C25D6 /* Products */;
			projectDirPath = "";
			projectRoot = "";
			targets = (
				2F6D139128F5F384007C25D6 /* TestApp */,
				2F6D13AB28F5F386007C25D6 /* TestAppUITests */,
			);
		};
/* End PBXProject section */

/* Begin PBXResourcesBuildPhase section */
		2F6D139028F5F384007C25D6 /* Resources */ = {
			isa = PBXResourcesBuildPhase;
			buildActionMask = 2147483647;
			files = (
				2F6D139A28F5F386007C25D6 /* Assets.xcassets in Resources */,
			);
			runOnlyForDeploymentPostprocessing = 0;
		};
		2F6D13AA28F5F386007C25D6 /* Resources */ = {
			isa = PBXResourcesBuildPhase;
			buildActionMask = 2147483647;
			files = (
			);
			runOnlyForDeploymentPostprocessing = 0;
		};
/* End PBXResourcesBuildPhase section */

/* Begin PBXSourcesBuildPhase section */
		2F6D138E28F5F384007C25D6 /* Sources */ = {
			isa = PBXSourcesBuildPhase;
			buildActionMask = 2147483647;
			files = (
				2F027C8629D6C2AD00234098 /* AccountTestsView.swift in Sources */,
				2FA7382C290ADFAA007ACEB9 /* TestApp.swift in Sources */,
				2F027C8B29D6C2AD00234098 /* TestUsernamePasswordAccountService.swift in Sources */,
				2F027C8829D6C2AD00234098 /* MockAccountServiceError.swift in Sources */,
				A9EE7D2A2A3359E800C2B9A9 /* FeatureFlags.swift in Sources */,
				2F027C9529D6C63100234098 /* TestAppDelegate.swift in Sources */,
<<<<<<< HEAD
				2F027C8929D6C2AD00234098 /* UserStorage.swift in Sources */,
				2F027C9829D6C6DB00234098 /* TestAppStandard.swift in Sources */,
=======
				2F027C8929D6C2AD00234098 /* User.swift in Sources */,
>>>>>>> 58289322
				2F027C8729D6C2AD00234098 /* TestAccountConfiguration.swift in Sources */,
				2F027C8A29D6C2AD00234098 /* TestEmailPasswordAccountService.swift in Sources */,
			);
			runOnlyForDeploymentPostprocessing = 0;
		};
		2F6D13A828F5F386007C25D6 /* Sources */ = {
			isa = PBXSourcesBuildPhase;
			buildActionMask = 2147483647;
			files = (
				A9EE7D282A3357D900C2B9A9 /* EmptyAccountServicesTests.swift in Sources */,
				2F027C9029D6C2CD00234098 /* AccountResetPasswordTests.swift in Sources */,
				2F027C9D29D6CA1100234098 /* XCUIApplication+TestPrimaryButton.swift in Sources */,
				2F027C8F29D6C2CD00234098 /* AccountLoginTests.swift in Sources */,
				2F027C9129D6C2CD00234098 /* AccountSignUpTests.swift in Sources */,
			);
			runOnlyForDeploymentPostprocessing = 0;
		};
/* End PBXSourcesBuildPhase section */

/* Begin PBXTargetDependency section */
		2F6D13AE28F5F386007C25D6 /* PBXTargetDependency */ = {
			isa = PBXTargetDependency;
			target = 2F6D139128F5F384007C25D6 /* TestApp */;
			targetProxy = 2F6D13AD28F5F386007C25D6 /* PBXContainerItemProxy */;
		};
/* End PBXTargetDependency section */

/* Begin XCBuildConfiguration section */
		2F6D13B428F5F386007C25D6 /* Debug */ = {
			isa = XCBuildConfiguration;
			buildSettings = {
				ALWAYS_SEARCH_USER_PATHS = NO;
				CLANG_ANALYZER_NONNULL = YES;
				CLANG_ANALYZER_NUMBER_OBJECT_CONVERSION = YES_AGGRESSIVE;
				CLANG_CXX_LANGUAGE_STANDARD = "gnu++20";
				CLANG_ENABLE_MODULES = YES;
				CLANG_ENABLE_OBJC_ARC = YES;
				CLANG_ENABLE_OBJC_WEAK = YES;
				CLANG_WARN_BLOCK_CAPTURE_AUTORELEASING = YES;
				CLANG_WARN_BOOL_CONVERSION = YES;
				CLANG_WARN_COMMA = YES;
				CLANG_WARN_CONSTANT_CONVERSION = YES;
				CLANG_WARN_DEPRECATED_OBJC_IMPLEMENTATIONS = YES;
				CLANG_WARN_DIRECT_OBJC_ISA_USAGE = YES_ERROR;
				CLANG_WARN_DOCUMENTATION_COMMENTS = YES;
				CLANG_WARN_EMPTY_BODY = YES;
				CLANG_WARN_ENUM_CONVERSION = YES;
				CLANG_WARN_INFINITE_RECURSION = YES;
				CLANG_WARN_INT_CONVERSION = YES;
				CLANG_WARN_NON_LITERAL_NULL_CONVERSION = YES;
				CLANG_WARN_OBJC_IMPLICIT_RETAIN_SELF = YES;
				CLANG_WARN_OBJC_LITERAL_CONVERSION = YES;
				CLANG_WARN_OBJC_ROOT_CLASS = YES_ERROR;
				CLANG_WARN_QUOTED_INCLUDE_IN_FRAMEWORK_HEADER = YES;
				CLANG_WARN_RANGE_LOOP_ANALYSIS = YES;
				CLANG_WARN_STRICT_PROTOTYPES = YES;
				CLANG_WARN_SUSPICIOUS_MOVE = YES;
				CLANG_WARN_UNGUARDED_AVAILABILITY = YES_AGGRESSIVE;
				CLANG_WARN_UNREACHABLE_CODE = YES;
				CLANG_WARN__DUPLICATE_METHOD_MATCH = YES;
				COPY_PHASE_STRIP = NO;
				DEBUG_INFORMATION_FORMAT = dwarf;
				ENABLE_STRICT_OBJC_MSGSEND = YES;
				ENABLE_TESTABILITY = YES;
				GCC_C_LANGUAGE_STANDARD = gnu11;
				GCC_DYNAMIC_NO_PIC = NO;
				GCC_NO_COMMON_BLOCKS = YES;
				GCC_OPTIMIZATION_LEVEL = 0;
				GCC_PREPROCESSOR_DEFINITIONS = (
					"DEBUG=1",
					"$(inherited)",
				);
				GCC_WARN_64_TO_32_BIT_CONVERSION = YES;
				GCC_WARN_ABOUT_RETURN_TYPE = YES_ERROR;
				GCC_WARN_UNDECLARED_SELECTOR = YES;
				GCC_WARN_UNINITIALIZED_AUTOS = YES_AGGRESSIVE;
				GCC_WARN_UNUSED_FUNCTION = YES;
				GCC_WARN_UNUSED_VARIABLE = YES;
				IPHONEOS_DEPLOYMENT_TARGET = 16.0;
				MTL_ENABLE_DEBUG_INFO = INCLUDE_SOURCE;
				MTL_FAST_MATH = YES;
				ONLY_ACTIVE_ARCH = YES;
				SDKROOT = iphoneos;
				SWIFT_ACTIVE_COMPILATION_CONDITIONS = DEBUG;
				SWIFT_OPTIMIZATION_LEVEL = "-Onone";
			};
			name = Debug;
		};
		2F6D13B528F5F386007C25D6 /* Release */ = {
			isa = XCBuildConfiguration;
			buildSettings = {
				ALWAYS_SEARCH_USER_PATHS = NO;
				CLANG_ANALYZER_NONNULL = YES;
				CLANG_ANALYZER_NUMBER_OBJECT_CONVERSION = YES_AGGRESSIVE;
				CLANG_CXX_LANGUAGE_STANDARD = "gnu++20";
				CLANG_ENABLE_MODULES = YES;
				CLANG_ENABLE_OBJC_ARC = YES;
				CLANG_ENABLE_OBJC_WEAK = YES;
				CLANG_WARN_BLOCK_CAPTURE_AUTORELEASING = YES;
				CLANG_WARN_BOOL_CONVERSION = YES;
				CLANG_WARN_COMMA = YES;
				CLANG_WARN_CONSTANT_CONVERSION = YES;
				CLANG_WARN_DEPRECATED_OBJC_IMPLEMENTATIONS = YES;
				CLANG_WARN_DIRECT_OBJC_ISA_USAGE = YES_ERROR;
				CLANG_WARN_DOCUMENTATION_COMMENTS = YES;
				CLANG_WARN_EMPTY_BODY = YES;
				CLANG_WARN_ENUM_CONVERSION = YES;
				CLANG_WARN_INFINITE_RECURSION = YES;
				CLANG_WARN_INT_CONVERSION = YES;
				CLANG_WARN_NON_LITERAL_NULL_CONVERSION = YES;
				CLANG_WARN_OBJC_IMPLICIT_RETAIN_SELF = YES;
				CLANG_WARN_OBJC_LITERAL_CONVERSION = YES;
				CLANG_WARN_OBJC_ROOT_CLASS = YES_ERROR;
				CLANG_WARN_QUOTED_INCLUDE_IN_FRAMEWORK_HEADER = YES;
				CLANG_WARN_RANGE_LOOP_ANALYSIS = YES;
				CLANG_WARN_STRICT_PROTOTYPES = YES;
				CLANG_WARN_SUSPICIOUS_MOVE = YES;
				CLANG_WARN_UNGUARDED_AVAILABILITY = YES_AGGRESSIVE;
				CLANG_WARN_UNREACHABLE_CODE = YES;
				CLANG_WARN__DUPLICATE_METHOD_MATCH = YES;
				COPY_PHASE_STRIP = NO;
				DEBUG_INFORMATION_FORMAT = "dwarf-with-dsym";
				ENABLE_NS_ASSERTIONS = NO;
				ENABLE_STRICT_OBJC_MSGSEND = YES;
				GCC_C_LANGUAGE_STANDARD = gnu11;
				GCC_NO_COMMON_BLOCKS = YES;
				GCC_WARN_64_TO_32_BIT_CONVERSION = YES;
				GCC_WARN_ABOUT_RETURN_TYPE = YES_ERROR;
				GCC_WARN_UNDECLARED_SELECTOR = YES;
				GCC_WARN_UNINITIALIZED_AUTOS = YES_AGGRESSIVE;
				GCC_WARN_UNUSED_FUNCTION = YES;
				GCC_WARN_UNUSED_VARIABLE = YES;
				IPHONEOS_DEPLOYMENT_TARGET = 16.0;
				MTL_ENABLE_DEBUG_INFO = NO;
				MTL_FAST_MATH = YES;
				SDKROOT = iphoneos;
				SWIFT_COMPILATION_MODE = wholemodule;
				SWIFT_OPTIMIZATION_LEVEL = "-O";
				VALIDATE_PRODUCT = YES;
			};
			name = Release;
		};
		2F6D13B728F5F386007C25D6 /* Debug */ = {
			isa = XCBuildConfiguration;
			buildSettings = {
				ASSETCATALOG_COMPILER_APPICON_NAME = AppIcon;
				ASSETCATALOG_COMPILER_GLOBAL_ACCENT_COLOR_NAME = AccentColor;
				CODE_SIGN_STYLE = Automatic;
				CURRENT_PROJECT_VERSION = 1;
				DEVELOPMENT_ASSET_PATHS = "";
				DEVELOPMENT_TEAM = 637867499T;
				ENABLE_PREVIEWS = YES;
				ENABLE_TESTING_SEARCH_PATHS = YES;
				GENERATE_INFOPLIST_FILE = YES;
				INFOPLIST_KEY_UIApplicationSceneManifest_Generation = YES;
				INFOPLIST_KEY_UIApplicationSupportsIndirectInputEvents = YES;
				INFOPLIST_KEY_UILaunchScreen_Generation = YES;
				INFOPLIST_KEY_UISupportedInterfaceOrientations_iPad = "UIInterfaceOrientationPortrait UIInterfaceOrientationPortraitUpsideDown UIInterfaceOrientationLandscapeLeft UIInterfaceOrientationLandscapeRight";
				INFOPLIST_KEY_UISupportedInterfaceOrientations_iPhone = "UIInterfaceOrientationPortrait UIInterfaceOrientationLandscapeLeft UIInterfaceOrientationLandscapeRight";
				LD_RUNPATH_SEARCH_PATHS = (
					"$(inherited)",
					"@executable_path/Frameworks",
				);
				MARKETING_VERSION = 1.0;
				PRODUCT_BUNDLE_IDENTIFIER = edu.stanford.spezi.account.testapp;
				PRODUCT_NAME = "$(TARGET_NAME)";
				SWIFT_EMIT_LOC_STRINGS = YES;
				SWIFT_STRICT_CONCURRENCY = complete;
				SWIFT_VERSION = 5.0;
				TARGETED_DEVICE_FAMILY = "1,2";
			};
			name = Debug;
		};
		2F6D13B828F5F386007C25D6 /* Release */ = {
			isa = XCBuildConfiguration;
			buildSettings = {
				ASSETCATALOG_COMPILER_APPICON_NAME = AppIcon;
				ASSETCATALOG_COMPILER_GLOBAL_ACCENT_COLOR_NAME = AccentColor;
				CODE_SIGN_STYLE = Automatic;
				CURRENT_PROJECT_VERSION = 1;
				DEVELOPMENT_ASSET_PATHS = "";
				DEVELOPMENT_TEAM = 637867499T;
				ENABLE_PREVIEWS = YES;
				ENABLE_TESTING_SEARCH_PATHS = YES;
				GENERATE_INFOPLIST_FILE = YES;
				INFOPLIST_KEY_UIApplicationSceneManifest_Generation = YES;
				INFOPLIST_KEY_UIApplicationSupportsIndirectInputEvents = YES;
				INFOPLIST_KEY_UILaunchScreen_Generation = YES;
				INFOPLIST_KEY_UISupportedInterfaceOrientations_iPad = "UIInterfaceOrientationPortrait UIInterfaceOrientationPortraitUpsideDown UIInterfaceOrientationLandscapeLeft UIInterfaceOrientationLandscapeRight";
				INFOPLIST_KEY_UISupportedInterfaceOrientations_iPhone = "UIInterfaceOrientationPortrait UIInterfaceOrientationLandscapeLeft UIInterfaceOrientationLandscapeRight";
				LD_RUNPATH_SEARCH_PATHS = (
					"$(inherited)",
					"@executable_path/Frameworks",
				);
				MARKETING_VERSION = 1.0;
				PRODUCT_BUNDLE_IDENTIFIER = edu.stanford.spezi.account.testapp;
				PRODUCT_NAME = "$(TARGET_NAME)";
				SWIFT_EMIT_LOC_STRINGS = YES;
				SWIFT_STRICT_CONCURRENCY = complete;
				SWIFT_VERSION = 5.0;
				TARGETED_DEVICE_FAMILY = "1,2";
			};
			name = Release;
		};
		2F6D13BD28F5F386007C25D6 /* Debug */ = {
			isa = XCBuildConfiguration;
			buildSettings = {
				ALWAYS_EMBED_SWIFT_STANDARD_LIBRARIES = YES;
				CLANG_ENABLE_MODULES = YES;
				CODE_SIGN_STYLE = Automatic;
				CURRENT_PROJECT_VERSION = 1;
				DEVELOPMENT_TEAM = 637867499T;
				GENERATE_INFOPLIST_FILE = YES;
				MARKETING_VERSION = 1.0;
				PRODUCT_BUNDLE_IDENTIFIER = edu.stanford.spezi.account.testappuitests;
				PRODUCT_NAME = "$(TARGET_NAME)";
				PROVISIONING_PROFILE = "";
				SWIFT_EMIT_LOC_STRINGS = NO;
				SWIFT_OPTIMIZATION_LEVEL = "-Onone";
				SWIFT_VERSION = 5.0;
				TARGETED_DEVICE_FAMILY = "1,2";
				TEST_TARGET_NAME = TestApp;
			};
			name = Debug;
		};
		2F6D13BE28F5F386007C25D6 /* Release */ = {
			isa = XCBuildConfiguration;
			buildSettings = {
				ALWAYS_EMBED_SWIFT_STANDARD_LIBRARIES = YES;
				CLANG_ENABLE_MODULES = YES;
				CODE_SIGN_STYLE = Automatic;
				CURRENT_PROJECT_VERSION = 1;
				DEVELOPMENT_TEAM = 637867499T;
				GENERATE_INFOPLIST_FILE = YES;
				MARKETING_VERSION = 1.0;
				PRODUCT_BUNDLE_IDENTIFIER = edu.stanford.spezi.account.testappuitests;
				PRODUCT_NAME = "$(TARGET_NAME)";
				PROVISIONING_PROFILE = "";
				SWIFT_EMIT_LOC_STRINGS = NO;
				SWIFT_VERSION = 5.0;
				TARGETED_DEVICE_FAMILY = "1,2";
				TEST_TARGET_NAME = TestApp;
			};
			name = Release;
		};
		2FB07587299DDB6000C0B37F /* Test */ = {
			isa = XCBuildConfiguration;
			buildSettings = {
				ALWAYS_SEARCH_USER_PATHS = NO;
				CLANG_ANALYZER_NONNULL = YES;
				CLANG_ANALYZER_NUMBER_OBJECT_CONVERSION = YES_AGGRESSIVE;
				CLANG_CXX_LANGUAGE_STANDARD = "gnu++20";
				CLANG_ENABLE_MODULES = YES;
				CLANG_ENABLE_OBJC_ARC = YES;
				CLANG_ENABLE_OBJC_WEAK = YES;
				CLANG_WARN_BLOCK_CAPTURE_AUTORELEASING = YES;
				CLANG_WARN_BOOL_CONVERSION = YES;
				CLANG_WARN_COMMA = YES;
				CLANG_WARN_CONSTANT_CONVERSION = YES;
				CLANG_WARN_DEPRECATED_OBJC_IMPLEMENTATIONS = YES;
				CLANG_WARN_DIRECT_OBJC_ISA_USAGE = YES_ERROR;
				CLANG_WARN_DOCUMENTATION_COMMENTS = YES;
				CLANG_WARN_EMPTY_BODY = YES;
				CLANG_WARN_ENUM_CONVERSION = YES;
				CLANG_WARN_INFINITE_RECURSION = YES;
				CLANG_WARN_INT_CONVERSION = YES;
				CLANG_WARN_NON_LITERAL_NULL_CONVERSION = YES;
				CLANG_WARN_OBJC_IMPLICIT_RETAIN_SELF = YES;
				CLANG_WARN_OBJC_LITERAL_CONVERSION = YES;
				CLANG_WARN_OBJC_ROOT_CLASS = YES_ERROR;
				CLANG_WARN_QUOTED_INCLUDE_IN_FRAMEWORK_HEADER = YES;
				CLANG_WARN_RANGE_LOOP_ANALYSIS = YES;
				CLANG_WARN_STRICT_PROTOTYPES = YES;
				CLANG_WARN_SUSPICIOUS_MOVE = YES;
				CLANG_WARN_UNGUARDED_AVAILABILITY = YES_AGGRESSIVE;
				CLANG_WARN_UNREACHABLE_CODE = YES;
				CLANG_WARN__DUPLICATE_METHOD_MATCH = YES;
				COPY_PHASE_STRIP = NO;
				DEBUG_INFORMATION_FORMAT = dwarf;
				ENABLE_STRICT_OBJC_MSGSEND = YES;
				ENABLE_TESTABILITY = YES;
				GCC_C_LANGUAGE_STANDARD = gnu11;
				GCC_DYNAMIC_NO_PIC = NO;
				GCC_NO_COMMON_BLOCKS = YES;
				GCC_OPTIMIZATION_LEVEL = 0;
				GCC_PREPROCESSOR_DEFINITIONS = (
					"DEBUG=1",
					"$(inherited)",
				);
				GCC_WARN_64_TO_32_BIT_CONVERSION = YES;
				GCC_WARN_ABOUT_RETURN_TYPE = YES_ERROR;
				GCC_WARN_UNDECLARED_SELECTOR = YES;
				GCC_WARN_UNINITIALIZED_AUTOS = YES_AGGRESSIVE;
				GCC_WARN_UNUSED_FUNCTION = YES;
				GCC_WARN_UNUSED_VARIABLE = YES;
				IPHONEOS_DEPLOYMENT_TARGET = 16.0;
				MTL_ENABLE_DEBUG_INFO = INCLUDE_SOURCE;
				MTL_FAST_MATH = YES;
				ONLY_ACTIVE_ARCH = YES;
				SDKROOT = iphoneos;
				SWIFT_ACTIVE_COMPILATION_CONDITIONS = TEST;
				SWIFT_OPTIMIZATION_LEVEL = "-Onone";
			};
			name = Test;
		};
		2FB07588299DDB6000C0B37F /* Test */ = {
			isa = XCBuildConfiguration;
			buildSettings = {
				ASSETCATALOG_COMPILER_APPICON_NAME = AppIcon;
				ASSETCATALOG_COMPILER_GLOBAL_ACCENT_COLOR_NAME = AccentColor;
				CODE_SIGN_STYLE = Automatic;
				CURRENT_PROJECT_VERSION = 1;
				DEVELOPMENT_ASSET_PATHS = "";
				DEVELOPMENT_TEAM = 637867499T;
				ENABLE_PREVIEWS = YES;
				ENABLE_TESTING_SEARCH_PATHS = YES;
				GENERATE_INFOPLIST_FILE = YES;
				INFOPLIST_KEY_UIApplicationSceneManifest_Generation = YES;
				INFOPLIST_KEY_UIApplicationSupportsIndirectInputEvents = YES;
				INFOPLIST_KEY_UILaunchScreen_Generation = YES;
				INFOPLIST_KEY_UISupportedInterfaceOrientations_iPad = "UIInterfaceOrientationPortrait UIInterfaceOrientationPortraitUpsideDown UIInterfaceOrientationLandscapeLeft UIInterfaceOrientationLandscapeRight";
				INFOPLIST_KEY_UISupportedInterfaceOrientations_iPhone = "UIInterfaceOrientationPortrait UIInterfaceOrientationLandscapeLeft UIInterfaceOrientationLandscapeRight";
				LD_RUNPATH_SEARCH_PATHS = (
					"$(inherited)",
					"@executable_path/Frameworks",
				);
				MARKETING_VERSION = 1.0;
				PRODUCT_BUNDLE_IDENTIFIER = edu.stanford.spezi.account.testapp;
				PRODUCT_NAME = "$(TARGET_NAME)";
				SWIFT_EMIT_LOC_STRINGS = YES;
				SWIFT_STRICT_CONCURRENCY = complete;
				SWIFT_VERSION = 5.0;
				TARGETED_DEVICE_FAMILY = "1,2";
			};
			name = Test;
		};
		2FB07589299DDB6000C0B37F /* Test */ = {
			isa = XCBuildConfiguration;
			buildSettings = {
				ALWAYS_EMBED_SWIFT_STANDARD_LIBRARIES = YES;
				CLANG_ENABLE_MODULES = YES;
				CODE_SIGN_STYLE = Automatic;
				CURRENT_PROJECT_VERSION = 1;
				DEVELOPMENT_TEAM = 637867499T;
				GENERATE_INFOPLIST_FILE = YES;
				MARKETING_VERSION = 1.0;
				PRODUCT_BUNDLE_IDENTIFIER = edu.stanford.spezi.account.testappuitests;
				PRODUCT_NAME = "$(TARGET_NAME)";
				PROVISIONING_PROFILE = "";
				SWIFT_EMIT_LOC_STRINGS = NO;
				SWIFT_OPTIMIZATION_LEVEL = "-Onone";
				SWIFT_VERSION = 5.0;
				TARGETED_DEVICE_FAMILY = "1,2";
				TEST_TARGET_NAME = TestApp;
			};
			name = Test;
		};
/* End XCBuildConfiguration section */

/* Begin XCConfigurationList section */
		2F6D138D28F5F384007C25D6 /* Build configuration list for PBXProject "UITests" */ = {
			isa = XCConfigurationList;
			buildConfigurations = (
				2F6D13B428F5F386007C25D6 /* Debug */,
				2FB07587299DDB6000C0B37F /* Test */,
				2F6D13B528F5F386007C25D6 /* Release */,
			);
			defaultConfigurationIsVisible = 0;
			defaultConfigurationName = Release;
		};
		2F6D13B628F5F386007C25D6 /* Build configuration list for PBXNativeTarget "TestApp" */ = {
			isa = XCConfigurationList;
			buildConfigurations = (
				2F6D13B728F5F386007C25D6 /* Debug */,
				2FB07588299DDB6000C0B37F /* Test */,
				2F6D13B828F5F386007C25D6 /* Release */,
			);
			defaultConfigurationIsVisible = 0;
			defaultConfigurationName = Release;
		};
		2F6D13BC28F5F386007C25D6 /* Build configuration list for PBXNativeTarget "TestAppUITests" */ = {
			isa = XCConfigurationList;
			buildConfigurations = (
				2F6D13BD28F5F386007C25D6 /* Debug */,
				2FB07589299DDB6000C0B37F /* Test */,
				2F6D13BE28F5F386007C25D6 /* Release */,
			);
			defaultConfigurationIsVisible = 0;
			defaultConfigurationName = Release;
		};
/* End XCConfigurationList section */

/* Begin XCRemoteSwiftPackageReference section */
		2F027C9929D6C91D00234098 /* XCRemoteSwiftPackageReference "XCTestExtensions" */ = {
			isa = XCRemoteSwiftPackageReference;
			repositoryURL = "https://github.com/StanfordSpezi/XCTestExtensions";
			requirement = {
				kind = upToNextMinorVersion;
				minimumVersion = 0.4.3;
			};
		};
/* End XCRemoteSwiftPackageReference section */

/* Begin XCSwiftPackageProductDependency section */
		2F027C9A29D6C91E00234098 /* XCTestExtensions */ = {
			isa = XCSwiftPackageProductDependency;
			package = 2F027C9929D6C91D00234098 /* XCRemoteSwiftPackageReference "XCTestExtensions" */;
			productName = XCTestExtensions;
		};
		2FAD38BF2A455FC200E79ED1 /* SpeziAccount */ = {
			isa = XCSwiftPackageProductDependency;
			productName = SpeziAccount;
		};
/* End XCSwiftPackageProductDependency section */
	};
	rootObject = 2F6D138A28F5F384007C25D6 /* Project object */;
}<|MERGE_RESOLUTION|>--- conflicted
+++ resolved
@@ -260,12 +260,7 @@
 				2F027C8829D6C2AD00234098 /* MockAccountServiceError.swift in Sources */,
 				A9EE7D2A2A3359E800C2B9A9 /* FeatureFlags.swift in Sources */,
 				2F027C9529D6C63100234098 /* TestAppDelegate.swift in Sources */,
-<<<<<<< HEAD
 				2F027C8929D6C2AD00234098 /* UserStorage.swift in Sources */,
-				2F027C9829D6C6DB00234098 /* TestAppStandard.swift in Sources */,
-=======
-				2F027C8929D6C2AD00234098 /* User.swift in Sources */,
->>>>>>> 58289322
 				2F027C8729D6C2AD00234098 /* TestAccountConfiguration.swift in Sources */,
 				2F027C8A29D6C2AD00234098 /* TestEmailPasswordAccountService.swift in Sources */,
 			);
