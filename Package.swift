// swift-tools-version:6.0

//
// This source file is part of the Spezi open source project
// 
// SPDX-FileCopyrightText: 2023 Stanford University and the project authors (see CONTRIBUTORS.md)
// 
// SPDX-License-Identifier: MIT
//

import CompilerPluginSupport
import class Foundation.ProcessInfo
import PackageDescription


let package = Package(
    name: "SpeziAccount",
    defaultLocalization: "en",
    platforms: [
        .iOS(.v17),
        .macOS(.v14), // we need to specify that to run macro tests as they only run on the host platform
        .visionOS(.v1)
    ],
    products: [
        .library(name: "SpeziAccount", targets: ["SpeziAccount"]),
        .library(name: "XCTSpeziAccount", targets: ["XCTSpeziAccount"])
    ],
    dependencies: [
        .package(url: "https://github.com/StanfordSpezi/SpeziFoundation.git", from: "2.1.3"),
        .package(url: "https://github.com/StanfordSpezi/Spezi.git", from: "1.7.3"),
        .package(url: "https://github.com/StanfordSpezi/SpeziViews.git", from: "1.10.0"),
        .package(url: "https://github.com/StanfordSpezi/SpeziStorage.git", from: "2.1.0"),
        .package(url: "https://github.com/StanfordBDHG/XCTRuntimeAssertions.git", from: "1.1.1"),
        .package(url: "https://github.com/StanfordBDHG/XCTestExtensions.git", from: "1.1.0"),
        .package(url: "https://github.com/apple/swift-collections.git", from: "1.1.2"),
        .package(url: "https://github.com/apple/swift-atomics.git", from: "1.2.0"),
<<<<<<< HEAD
        .package(url: "https://github.com/swiftlang/swift-syntax.git", from: "600.0.0"),
        .package(url: "https://github.com/pointfreeco/swift-snapshot-testing.git", from: "1.17.0"),
        .package(url: "https://github.com/marmelroy/PhoneNumberKit", from: "4.0.0")
=======
        .package(url: "https://github.com/swiftlang/swift-syntax.git", from: "601.0.0"),
        .package(url: "https://github.com/pointfreeco/swift-snapshot-testing.git", from: "1.17.0")
>>>>>>> 96e88595
    ] + swiftLintPackage(),
    targets: [
        .macro(
            name: "SpeziAccountMacros",
            dependencies: [
                .product(name: "SwiftSyntaxMacros", package: "swift-syntax"),
                .product(name: "SwiftCompilerPlugin", package: "swift-syntax"),
                .product(name: "SwiftDiagnostics", package: "swift-syntax")
            ],
            swiftSettings: [.enableUpcomingFeature("ExistentialAny")],
            plugins: [] + swiftLintPlugin()
        ),
        .target(
            name: "SpeziAccount",
            dependencies: [
                .product(name: "SpeziFoundation", package: "SpeziFoundation"),
                .product(name: "Spezi", package: "Spezi"),
                .product(name: "SpeziViews", package: "SpeziViews"),
                .product(name: "SpeziPersonalInfo", package: "SpeziViews"),
                .product(name: "SpeziValidation", package: "SpeziViews"),
                .product(name: "SpeziLocalStorage", package: "SpeziStorage"),
                .product(name: "XCTRuntimeAssertions", package: "XCTRuntimeAssertions"),
                .product(name: "OrderedCollections", package: "swift-collections"),
                .product(name: "Atomics", package: "swift-atomics"),
                .product(name: "PhoneNumberKit", package: "PhoneNumberKit"),
                .target(name: "SpeziAccountMacros")
            ],
            resources: [
                .process("Resources")
            ],
            swiftSettings: [.enableUpcomingFeature("ExistentialAny")],
            plugins: [] + swiftLintPlugin()
        ),
        .target(
            name: "XCTSpeziAccount",
            dependencies: [
                .target(name: "SpeziAccount"),
                .product(name: "XCTestExtensions", package: "XCTestExtensions")
            ],
            swiftSettings: [.enableUpcomingFeature("ExistentialAny")],
            plugins: [] + swiftLintPlugin()
        ),
        .testTarget(
            name: "SpeziAccountTests",
            dependencies: [
                .target(name: "SpeziAccount"),
                .product(name: "XCTRuntimeAssertions", package: "XCTRuntimeAssertions"),
                .product(name: "Spezi", package: "Spezi"),
                .product(name: "XCTSpezi", package: "Spezi"),
                .product(name: "SnapshotTesting", package: "swift-snapshot-testing")
            ],
            resources: [
                .process("__Snapshots__")
            ],
            swiftSettings: [.enableUpcomingFeature("ExistentialAny")],
            plugins: [] + swiftLintPlugin()
        ),
        .testTarget(
            name: "SpeziAccountMacrosTests",
            dependencies: [
                "SpeziAccountMacros",
                .product(name: "SwiftSyntaxMacros", package: "swift-syntax"),
                .product(name: "SwiftSyntaxMacrosTestSupport", package: "swift-syntax")
            ],
            swiftSettings: [.enableUpcomingFeature("ExistentialAny")],
            plugins: [] + swiftLintPlugin()
        )
    ]
)


func swiftLintPlugin() -> [Target.PluginUsage] {
    // Fully quit Xcode and open again with `open --env SPEZI_DEVELOPMENT_SWIFTLINT /Applications/Xcode.app`
    if ProcessInfo.processInfo.environment["SPEZI_DEVELOPMENT_SWIFTLINT"] != nil {
        [.plugin(name: "SwiftLintBuildToolPlugin", package: "SwiftLint")]
    } else {
        []
    }
}

func swiftLintPackage() -> [PackageDescription.Package.Dependency] {
    if ProcessInfo.processInfo.environment["SPEZI_DEVELOPMENT_SWIFTLINT"] != nil {
        [.package(url: "https://github.com/realm/SwiftLint.git", from: "0.55.1")]
    } else {
        []
    }
}<|MERGE_RESOLUTION|>--- conflicted
+++ resolved
@@ -34,14 +34,9 @@
         .package(url: "https://github.com/StanfordBDHG/XCTestExtensions.git", from: "1.1.0"),
         .package(url: "https://github.com/apple/swift-collections.git", from: "1.1.2"),
         .package(url: "https://github.com/apple/swift-atomics.git", from: "1.2.0"),
-<<<<<<< HEAD
-        .package(url: "https://github.com/swiftlang/swift-syntax.git", from: "600.0.0"),
+        .package(url: "https://github.com/swiftlang/swift-syntax.git", from: "601.0.0"),
         .package(url: "https://github.com/pointfreeco/swift-snapshot-testing.git", from: "1.17.0"),
         .package(url: "https://github.com/marmelroy/PhoneNumberKit", from: "4.0.0")
-=======
-        .package(url: "https://github.com/swiftlang/swift-syntax.git", from: "601.0.0"),
-        .package(url: "https://github.com/pointfreeco/swift-snapshot-testing.git", from: "1.17.0")
->>>>>>> 96e88595
     ] + swiftLintPackage(),
     targets: [
         .macro(
