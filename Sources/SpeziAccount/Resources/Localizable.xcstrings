--- conflicted
+++ resolved
@@ -1505,7 +1505,6 @@
         }
       }
     },
-<<<<<<< HEAD
     "Phone" : {
 
     },
@@ -1515,45 +1514,21 @@
     "Phone numbers" : {
 
     },
-    "PHONE_NUMBER" : {
-=======
+    "PHONE_NUMBERS" : {
+
+    },
     "Please raise an issue with the App developer." : {
->>>>>>> aa24f924
-      "localizations" : {
-        "de" : {
-          "stringUnit" : {
-            "state" : "translated",
-<<<<<<< HEAD
-            "value" : "Telefonnummer"
-          }
-        },
-        "en" : {
-          "stringUnit" : {
-            "state" : "translated",
-            "value" : "Phone Number"
-          }
-        }
-      }
-    },
-    "PHONE_NUMBERS" : {
-      "localizations" : {
-        "de" : {
-          "stringUnit" : {
-            "state" : "needs_review",
-            "value" : "Telefonnummer"
-=======
+      "localizations" : {
+        "de" : {
+          "stringUnit" : {
+            "state" : "translated",
             "value" : "Melde dieses Problem dem App Entwickler."
->>>>>>> aa24f924
-          }
-        },
-        "en" : {
-          "stringUnit" : {
-            "state" : "translated",
-<<<<<<< HEAD
-            "value" : "Phone Number"
-=======
+          }
+        },
+        "en" : {
+          "stringUnit" : {
+            "state" : "translated",
             "value" : "Please raise an issue with the App developer."
->>>>>>> aa24f924
           }
         }
       }
@@ -1673,10 +1648,9 @@
         }
       }
     },
-<<<<<<< HEAD
     "The entered phone number is invalid." : {
 
-=======
+    },
     "The following account values are not mutable: %@." : {
       "localizations" : {
         "de" : {
@@ -1692,7 +1666,6 @@
           }
         }
       }
->>>>>>> aa24f924
     },
     "The input can only consist of digits." : {
       "localizations" : {
