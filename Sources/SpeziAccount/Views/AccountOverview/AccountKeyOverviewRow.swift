//
// This source file is part of the Stanford Spezi open-source project
//
// SPDX-FileCopyrightText: 2023 Stanford University and the project authors (see CONTRIBUTORS.md)
//
// SPDX-License-Identifier: MIT
//

import Spezi
import SwiftUI


@available(macOS, unavailable)
struct AccountKeyOverviewRow: View {
    private let accountDetails: AccountDetails
    private let accountKey: any AccountKey.Type
    private let model: AccountOverviewFormViewModel

    @Environment(Account.self)
    private var account
    @Environment(\.editMode)
    private var editMode

    var body: some View {
        if editMode?.wrappedValue.isEditing == true && accountKey.options.contains(.mutable) {
            // we place everything in the same Group, such that animations are smooth
            let group = Group {
                if accountDetails.contains(accountKey) && !model.removedAccountKeys.contains(accountKey) {
                    Group {
                        if let view = accountKey.dataEntryViewFromBuilder(builder: model.modifiedDetailsBuilder) {
                            view
                        } else {
                            accountKey.dataEntryViewWithStoredValueOrInitial(details: accountDetails)
                        }
                    }
                        .environment(\.accountViewType, .overview(mode: .existing))
                } else if model.addedAccountKeys.contains(accountKey) { // no need to repeat the removedAccountKeys condition
                    accountKey.emptyDataEntryView()
                        .deleteDisabled(false)
                        .environment(\.accountViewType, .overview(mode: .new))
                } else if accountKey.options.contains(.mutable) { // client side mutation allowed
                    Button(action: {
                        model.addAccountDetail(for: accountKey)
                    }) {
                        Text("VALUE_ADD \(accountKey.name)", bundle: .module)
                    }
                }
            }

            // for some reason, SwiftUI doesn't update the view when the `deleteDisabled` changes in our scenario
            if isDeleteDisabled(for: accountKey) {
                group
                    .deleteDisabled(true)
            } else {
                group
            }
<<<<<<< HEAD
        } else {
            Group {
                if let view = accountKey.dataDisplayViewWithCurrentStoredValue(from: accountDetails) {
                    view
                } else if let setupView = accountKey.setupView(from: accountDetails) {
                    setupView
                }
            }
=======
        } else if let view = accountKey.dataDisplayViewWithCurrentStoredValue(from: accountDetails) ?? accountKey.setupView() {
            view
>>>>>>> 8fc435da
                .deleteDisabled(true) // e.g., prevent deletion of non-mutable account keys
                .disabled(editMode?.wrappedValue.isEditing == true)
                .environment(\.accountViewType, .overview(mode: .display))
        }
    }


    init(details accountDetails: AccountDetails, for accountKey: any AccountKey.Type, model: AccountOverviewFormViewModel) {
        self.accountDetails = accountDetails
        self.accountKey = accountKey
        self.model = model
    }


    @MainActor
    private func isDeleteDisabled(for key: any AccountKey.Type) -> Bool {
        if accountDetails.contains(key) && !model.removedAccountKeys.contains(key) {
            return account.configuration[key]?.requirement == .required
        }

        // if not in the addedAccountKeys, it's a "add" button (which we shouldn't delete)
        return !key.options.contains(.mutable) || !model.addedAccountKeys.contains(key)
    }
}

#if DEBUG && !os(macOS)
private let key = AccountKeys.genderIdentity
#Preview {
    AccountDetailsReader { account, details in
        let model = AccountOverviewFormViewModel(account: account, details: details)

        AccountKeyOverviewRow(details: details, for: key, model: model)
            .injectEnvironmentObjects(configuration: details.accountServiceConfiguration, model: model)
    }
        .previewWith {
            AccountConfiguration(service: InMemoryAccountService(), activeDetails: .createMock(genderIdentity: .male))
        }
}
#endif<|MERGE_RESOLUTION|>--- conflicted
+++ resolved
@@ -54,19 +54,8 @@
             } else {
                 group
             }
-<<<<<<< HEAD
-        } else {
-            Group {
-                if let view = accountKey.dataDisplayViewWithCurrentStoredValue(from: accountDetails) {
-                    view
-                } else if let setupView = accountKey.setupView(from: accountDetails) {
-                    setupView
-                }
-            }
-=======
         } else if let view = accountKey.dataDisplayViewWithCurrentStoredValue(from: accountDetails) ?? accountKey.setupView() {
             view
->>>>>>> 8fc435da
                 .deleteDisabled(true) // e.g., prevent deletion of non-mutable account keys
                 .disabled(editMode?.wrappedValue.isEditing == true)
                 .environment(\.accountViewType, .overview(mode: .display))
