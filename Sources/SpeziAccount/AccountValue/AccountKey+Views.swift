--- conflicted
+++ resolved
@@ -11,11 +11,7 @@
 
 protocol AccountKeyWithSetupView {
     @MainActor
-<<<<<<< HEAD
-    func emptySetupView(details: AccountDetails, key: any AccountKey.Type) -> AnyView
-=======
     func emptySetupView() -> AnyView
->>>>>>> 8fc435da
 }
 
 private struct AccountKeyTypeWrapper<Key: AccountKey> {
@@ -52,19 +48,11 @@
         return AnyView(DataDisplay(value))
     }
 
-<<<<<<< HEAD
-    static func setupView(from details: AccountDetails) -> AnyView? {
-        let typeWrapper = AccountKeyTypeWrapper<Self>()
-
-        if let setupTypeWrapper = typeWrapper as? any AccountKeyWithSetupView {
-            return setupTypeWrapper.emptySetupView(details: details, key: Self.self)
-=======
     static func setupView() -> AnyView? {
         let typeWrapper = AccountKeyTypeWrapper<Self>()
 
         if let setupTypeWrapper = typeWrapper as? any AccountKeyWithSetupView {
             return setupTypeWrapper.emptySetupView()
->>>>>>> 8fc435da
         }
         return nil
     }
@@ -81,13 +69,7 @@
 
 extension AccountKeyTypeWrapper: AccountKeyWithSetupView where Key.DataDisplay: SetupDisplayView {
     @MainActor
-<<<<<<< HEAD
-    func emptySetupView(details: AccountDetails, key: any AccountKey.Type) -> AnyView {
-        let value = details[key]
-        return AnyView(Key.DataDisplay(value as? Key.Value))
-=======
     func emptySetupView() -> AnyView {
         AnyView(Key.DataDisplay(nil))
->>>>>>> 8fc435da
     }
 }